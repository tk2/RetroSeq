#!/usr/bin/env perl
# 
# Author:       tk2
# Maintainer:   tk2
# Created:      Fri Sep 10 14:07:53 BST 2010 @588 /Internet Time/
# Updated:      Fri Sep 10 14:08:03 BST 2010 @588 /Internet Time/

=pod
Status: 
Should work and compile
Test: validation and genotyping steps

Issues/improvements:
The BAM could be required to be sorted by readname before input
    - this would mean that you could get the candidate reads from a single pass through
    - drawback is that for further stages you need the BAM sorted by coordinate
    - for big projects, it would be extra effort to pre-sort by name
Calling of heterozygotes is not handled right now
=cut

use Carp;
use strict;
use warnings;
use Getopt::Long;
use Cwd;
use File::Basename;
use File::Path qw(make_path);

use lib dirname(__FILE__).'/../lib/all';
use Vcf;

my $VERSION = 0.1;

my $DEFAULT_ID = 90;
my $DEFAULT_LENGTH = 36;
my $DEFAULT_ANCHORQ = 30;
my $DEFAULT_MAX_DEPTH = 200;
my $DEFAULT_READS = 5;
my $DEFAULT_MIN_GENOTYPE_READS = 3;
my $MAX_READ_GAP_IN_REGION = 2000;
my $GENOTYPE_READS_WINDOW = 5000;

my $HEADER = qq[#retroseq v:$VERSION\n#START_CANDIDATES];
my $FOOTER = qq[#END_CANDIDATES];

my $BAMFLAGS = 
{
    'paired_tech'    => 0x0001,
    'read_paired'    => 0x0002,
    'unmapped'       => 0x0004,
    'mate_unmapped'  => 0x0008,
    'reverse_strand' => 0x0010,
    'mate_reverse'   => 0x0020,
    '1st_in_pair'    => 0x0040,
    '2nd_in_pair'    => 0x0080,
    'not_primary'    => 0x0100,
    'failed_qc'      => 0x0200,
    'duplicate'      => 0x0400,
};

my ($discover, $call, $genotype, $bam, $bams, $ref, $eRefFofn, $length, $id, $output, $anchorQ, $input, $reads, $depth, $noclean, $chr, $tmpdir, $help);

GetOptions
(
    #actions
    'discover'      =>  \$discover,
    'call'          =>  \$call,
    'genotype'      =>  \$genotype,
    
    #parameters
    'bam=s'         =>  \$bam,
    'bams=s'        =>  \$bams,
    'eref=s'        =>  \$eRefFofn,
    'ref=s'         =>  \$ref,
    'len=s'         =>  \$length,
    'id=s'          =>  \$id,
    'q=s'           =>  \$anchorQ,
    'output=s'      =>  \$output,
    'input=s'       =>  \$input,
    'reads=s'       =>  \$reads,
    'depth=s'       =>  \$depth,
    'noclean'       =>  \$noclean,
    'chr=s'         =>  \$chr,
    'tmp=s'         =>  \$tmpdir,
    'h|help'        =>  \$help,
);

print <<MESSAGE;

RetroSeq: A tool for discovery and genotyping of transposable elements from short read alignments
Version: $VERSION
Author: Thomas Keane (thomas.keane\@sanger.ac.uk)

MESSAGE

my $USAGE = <<USAGE;
Usage: $0 -<command> options

            -discover       Takes a BAM and a set of reference TE (fasta) and calls candidate supporting read pairs (BED output)
            -call           Takes multiple output of discovery stage (can be multiple files of same sample e.g. multiple lanes) and a BAM and outputs a VCF of TE calls
            -genotype       Input is a VCF of TE calls and a set of sample BAMs, output is a new VCF with genotype calls for new samples
            
NOTE: $0 requires samtools, ssaha2, unix sort to be in the default path

USAGE

( $discover || $call || $help) or die $USAGE;

if( $discover )
{
    ( $bam && $eRefFofn && $output ) or die <<USAGE;
Usage: $0 -discover -bam <string> -eref <string> -output <string> [-q <int>] [-id <int>] [-len <int> -clean <yes/no>]
    
    -bam        BAM file of paired reads mapped to reference genome
    -eref       Tab file with list of transposon types and the corresponding fasta file of reference sequences (e.g. SINE   /home/me/refs/SINE.fasta)
    -output     Output file to store candidate supporting reads (required for calling step)
    [-noclean   Do not remove intermediate output files. Default is to cleanup.]
    [-q         Minimum mapping quality for a read mate that anchors the insertion call. Default is 30. Parameter is optional.]
    [-id        Minmum percent ID for a match of a read to the transposon references. Default is 90.]
    [-len       Miniumum length of a hit to the transposon references. Default is 36bp.]
    
USAGE
    
    croak qq[Cant find BAM file: $bam] unless -f $bam;
    croak qq[Cant find TE tab file: $eRefFofn] unless -f $eRefFofn;
    
    my $erefs = _tab2Hash( $eRefFofn );
    foreach my $type ( keys( %{$erefs} ) )
    {
        if( ! -f $$erefs{$type} ){croak qq[Cant find transposon reference file: ].$$erefs{ $type };}
    }
    
    $anchorQ = defined( $anchorQ ) && $anchorQ > -1 ? $anchorQ : $DEFAULT_ANCHORQ;
    $id = defined( $id ) && $id < 101 && $id > 0 ? $id : $DEFAULT_ID;
    $length = defined( $length ) && $length > 25 ? $length : $DEFAULT_LENGTH;
    my $clean = defined( $noclean ) ? 0 : 1;
    
    print qq[\nMin anchor quality: $anchorQ\nMin percent identity: $id\nMin length for hit: $length\n\n];
    
    #test for samtools
    _checkBinary( q[samtools] );
    
    _findCandidates( $bam, $erefs, $id, $length, $anchorQ, $output, $clean );
}
elsif( $call )
{
    ( $bam && $input && $ref && $output ) or die <<USAGE;
Usage: $0 -call -bam <string> -input <string> -ref <string> -output <string> [-cleanup -reads <int> -depth <int>]

    -bam            BAM file of paired reads mapped to reference genome
    -input          Either a single output file from the dicover stage OR a file of file names (e.g. output from multiple lanes)
    -ref            Fasta of reference genome
    -output         Output file name (VCF)
    [-depth         .....]
    [-reads         It is the minimum number of reads required to make a call. Default is 5. Parameter is optional.]
    [-q             Minimum mapping quality for a read mate that anchors the insertion call. Default is 30. Parameter is optional.]
    [-cleanup       Remove intermediate output files (yes/no). Default is yes.]
    
USAGE
    
    croak qq[Cant find BAM: $bam] unless -f $bam;
    croak qq[Cant find BAM index: $bam.bai] unless -f $bam.qq[.bai];
    croak qq[Cant find input: $input] unless -f $input;
    croak qq[Cant find reference genome fasta: $ref] unless -f $ref;
    croak qq[Cant find reference genome index - please index your reference file with samtools faidx] unless -f qq[$ref.fai];
    
    $reads = defined( $reads ) && $reads =~ /^\d+$/ && $reads > -1 ? $reads : $DEFAULT_READS;
    $depth = defined( $depth ) && $depth =~ /^\d+$/ && $depth > -1 ? $depth : $DEFAULT_MAX_DEPTH;
    $anchorQ = defined( $anchorQ ) && $anchorQ > -1 ? $anchorQ : $DEFAULT_ANCHORQ;
    my $clean = defined( $noclean ) ? 0 : 1;
    
    #test for samtools
    _checkBinary( q[samtools] );
    
    _findInsertions( $bam, $input, $ref, $output, $reads, $depth, $anchorQ, $clean );
}
elsif( $genotype )
{
    ( $bams && $input && $eRefFofn && $reads && $noclean && $tmpdir && $output ) or die <<USAGE;
Usage: $0 -genotype -bams <string> -input <string> -eref <string> -output <string> [-cleanup -reads <int> -chr <string> -tmpdir <string>]
    
    -bams           File of BAM file names (one per sample to be genotyped)
    -input          VCF file of TE calls
    -eref           Fasta of TE reference genome
    -output         Output VCF file (will be annotated with new genotype calls)
    [-cleanup       Remove intermediate output files (yes/no). Default is yes.]
    [-reads         Minimum number of reads required for a genotype calls. Default is 3.]
    [-chr           Validate the calls from a single chromosome only. Default is all chromosomes.]
    [-tmpdir        Root of temporary directory for intermediate files. Default is cwd.]
    [-q             Minimum mapping quality for a read mate that anchors the insertion call. Default is 30.]
    [-id            Minmum percent ID for a match of a read to the transposon references. Default is 90.]
    [-len           Miniumum length of a hit to the transposon references. Default is 36bp.]
    
USAGE
    
    croak qq[Cant find BAM fofn: $bams] unless -f $bams;
    croak qq[Cant find input: $input] unless -f $input;
    croak qq[Cant find TE tab file: $eRefFofn] unless -f $eRefFofn;
    
    my $clean = defined( $noclean ) ? 0 : 1;
    $reads = defined( $reads ) && $reads =~ /^\d+$/ ? $reads > -1 : $DEFAULT_MIN_GENOTYPE_READS;
    $chr = defined( $chr ) ? $chr : 'all';
    $anchorQ = defined( $anchorQ ) && $anchorQ > -1 ? $anchorQ : $DEFAULT_ANCHORQ;
    $id = defined( $id ) && $id < 101 && $id > 0 ? $id : $DEFAULT_ID;
    $length = defined( $length ) && $length > 25 ? $length : $DEFAULT_LENGTH;
    $tmpdir = defined( $tmpdir ) && -d $tmpdir ? $tmpdir : getcwd();
    
#    _genotype( $bams, $input, $eRef, $reads, $chr, $anchorQ, $id, $length, $tmpdir, $output, $clean );
}
else
{
    print qq[You did not specify an action!\n\n$USAGE];
    exit;
}

sub _findCandidates
{
    my $bam = shift;
    my $erefs = shift;
    my $id = shift;
    my $length = shift;
    my $minAnchor = shift;
    my $output = shift;
    my $clean = shift;
    
    #test for ssaha2
    _checkBinary( q[exonerate] );
    
    my $candidatesFasta = qq[$$.candidates.fasta];
    my $candidatesBed = qq[$$.candidate_anchors.bed];
    my %candidates = %{ _getCandidateTEReadNames($bam, undef, undef, undef, $minAnchor, $candidatesFasta, $candidatesBed ) };
    
    print scalar( keys( %candidates ) ).qq[ candidate reads remain to be found after first pass....\n];
    
    open( my $ffh, qq[>>$candidatesFasta] ) or die qq[ERROR: Failed to create fasta file: $!\n];
    open( my $afh, qq[>>$candidatesBed] ) or die qq[ERROR: Failed to create anchors file: $!\n];
    
    #now go and get the reads from the bam (annoying have to traverse through the bam a second time - but required for reads where the mate is aligned distantly)
    #also dump out their mates as will need these later as anchors
    open( my $bfh, qq[samtools view $bam |] ) or die $!;
    my $currentChr = '';
    while( my $sam = <$bfh> )
    {
        chomp( $sam );
        my @s = split( /\t/, $sam );
        my $name = $s[ 0 ];
        my $flag = $s[ 1 ];
        my $ref = $s[ 2 ];
        if( $candidates{ $name } )
        {
            #       read is 1st in pair                looking for 1st in pair      read in 2nd in pair                     looking for second
            if( ($flag & $$BAMFLAGS{'1st_in_pair'}) && $candidates{ $name } == 1 || ($flag & $$BAMFLAGS{'2nd_in_pair'}) && $candidates{ $name } == 2 )
            {
                my $seq = $s[ 9 ];
                if( _sequenceQualityOK( $seq ) )
                {
                    print $ffh qq[>$name\n$seq\n];
                }
            }
        }
        if( $currentChr ne $ref ){print qq[Reading chromosome: $ref\n];$currentChr = $ref;}
    }
    close( $ffh );
    close( $afh );
    
    undef %candidates; #finished with this hash
    
<<<<<<< HEAD
    #write out a single merged fasta
    my $mergedRefFasta = qq[$$.merged_ref.fasta];
    _writeMergedFasta( $erefs, $mergedRefFasta );
    
    #filter the BED file of anchor candidates to produce the final anchors file
	open( $afh, qq[>$output] ) or die $!;
	print $afh qq[$HEADER\n];
    foreach my $type ( keys( %{ $erefs } ) )
    {
        my $soutput = qq[$$.candidates.fasta.out];
        print qq[\nAligning candidate read sequences against $type transposon reference....\n];
        
        my $ref = $$erefs{ $type };
        die qq[Cant find reference sequence for type: $type\n] if( ! -f $ref );
        open( my $efh, q[exonerate --ryo "INFO: %qi %qal %pi %tS\n" ].qq[$$.candidates.fasta $ref | egrep "INFO|completed" | ] ) or die "Failed to run exonerate alignments: $!";
        
        print qq[Parsing alignments....\n];
        
        print $afh qq[TE_TYPE_START $type\n];
        my %anchors;
        my $lastLine;
        while( my $line = <$efh> )
        {
            chomp( $line );
            $lastLine = $line;
            next unless $line =~ /^INFO/;
            
            my @s = split( /\s+/, $line );
            #    check min identity	  check min length
            if( $s[ 3 ] >= $id && $s[ 2 ] >= $length && ! $anchors{ $s[ 1 ] } )
=======
    #create a single fasta file with all the TE ref seqs
    my %refLabels;
    my $counter = 0;
    my $refsFasta = qq[$$.allrefs.fasta];
    open( my $tfh, qq[>$refsFasta] ) or die $!;
    foreach my $type ( keys( %{ $erefs } ) )
    {
        open( my $sfh, $$erefs{ $type } ) or die $!;
        my $seqCount = 0;
        $refLabels{ $type } = $counter;
        while( my $line = <$sfh>)
        {
            chomp( $line );
            if( $line =~ /^>/ )
>>>>>>> 337bba5c
            {
                print $tfh qq[>$counter\_$seqCount\n];
                $seqCount ++;
            }
            else
            {
                print $tfh qq[$line\n];
            }
        }
        close( $sfh );
        $counter ++;
    }
    close( $tfh );
    
    #run exonerate and parse the output from the stream (dump out hits for different refs to diff temp files)
    
    open( my $efh, q[exonerate --ryo "INFO: %qi %qal %pi %tS %ti\n"].qq[ $$.candidates.fasta $refsFasta | egrep "^INFO|completed" | ] ) or die "Failed to run exonerate alignments: $!";
    print qq[Parsing alignments....\n];
    my $lastLine;
    my %anchors;
    while( my $hit = <$efh> )
    {
        chomp( $hit );
        $lastLine = $hit;
        last if ( $hit =~ /^-- completed/ );
        
        my @s = split( /\s+/, $hit );
        #    check min identity	  check min length
        if( $s[ 3 ] >= $id && $s[ 2 ] >= $length )
        {
            $s[ 5 ] =~ /(\d+)_(\d+)/;
            $anchors{ $s[ 1 ] } = $1; #this could be a memory issue (possibly dump out to a file and then use unix join to intersect with the bed)
        }
    }
    close( $efh );
    
    if( $lastLine ne qq[-- completed exonerate analysis] ){die qq[Alignment did not complete correctly\n];}
    
    #setup filehandles for the various TE types
    my %TE_fh;
    foreach my $type ( keys( %{ $erefs } ) )
    {
        my $id = $refLabels{ $type };
        open( my $tfh, qq[>$$.$id.candidates] ) or die $!;
        $TE_fh{ $refLabels{ $type } } = $tfh; #keys are the IDs of the types
    }
    
    #now run through the anchors file and pull out the locations of the anchors
    open( my $cfh, qq[$$.candidate_anchors.bed] ) or die $!;
    while( my $anchor = <$cfh> )
    {
        chomp( $anchor );
        my @s = split( /\t/, $anchor );
        if( $anchors{ $s[ 3 ] } )
        {
            my $fh = $TE_fh{ $anchors{ $s[ 3 ] } }; #get the ID of the type the read was aligned to
            print $fh qq[$anchor\n];
        }
    }
    close( $cfh );
    
    foreach my $type ( keys( %TE_fh ) )
    {
        close( $TE_fh{ $type } );
    }
    
    #now put all the anchors together into a single file per type
    open( $afh, qq[>$output] ) or die $!;
	print $afh qq[$HEADER\n];
    foreach my $type ( keys( %{ $erefs } ) )
    {
        my $id = $refLabels{ $type };
        open( my $tfh, qq[$$.$id.candidates] ) or die $!;
        print $afh qq[TE_TYPE_START $type\n];
        while( my $line = <$tfh> )
        {
            print $afh qq[$line];
        }
        print $afh qq[TE_TYPE_END $type\n];
    }
    print $afh qq[$FOOTER\n]; #write an end of file marker
	close( $afh );
	
	if( $clean )
	{
	    #delete the intermediate files
	    unlink( glob( qq[$$.*] ) ) or die qq[Failed to remove intermediate files: $!];
	}
}

sub _findInsertions
{
    my $bam = shift;
    my $input = shift;
    my $ref = shift;
    my $output = shift;
    my $minReads = shift;
    my $depth = shift;
    my $minQ = shift;
    my $clean = shift;
    
    _checkBinary( 'sort' ); #sort cmd required
    
    #check the eof markers are there from the discovery stage
    _checkDiscoveryOutput( $input );
    
    my $sampleName = _getBAMSampleName( $bam );
    
    #for each type in the file - call the insertions
    open( my $ifh, $input ) or die $!;
    my $currentType = '';
    my $tempUnsorted = qq[$$.reads.0.tab]; #a temporary file to dump out the reads for this TE type
    my %typeBEDFiles;
    my $count = 0;
    my $tfh;
    my $raw_candidates = qq[$output.candidates];
    while( my $line = <$ifh> )
    {
        chomp( $line );
        next if( $line =~ /^#/ );
        if( $line =~ /^(TE_TYPE_START)(\s+)(.+)$/ )
        {
            my $nextType = $3;
            if( $currentType ne '' )
            {
                close( $tfh );
                print qq[Calling TE type: $currentType\n];
                
                #call the insertions
                my $tempSorted = qq[$$.raw_reads.0.$count.tab];
                _sortBED( $tempUnsorted, $tempSorted );
                
                #convert to a region BED (removing any candidates with very low numbers of reads)
                print qq[Calling initial rough boundaries of insertions....\n];
                my $rawTECalls1 = qq[$$.raw_calls.1.$count.tab];
                _convertToRegionBED( $tempSorted, $minReads, $currentType.qq[_].$sampleName, $rawTECalls1 );
                
                #remove extreme depth calls
                print qq[Removing calls with extremely high depth (>$depth)....\n];
                my $rawTECalls2 = qq[$$.raw_calls.2.$count.tab];
                _removeExtremeDepthCalls( $rawTECalls1, $bam, $depth, $rawTECalls2, $raw_candidates );
                
                #new calling filtering code
                print qq[Filtering and refining candidate regions into calls....\n];
                $typeBEDFiles{ $currentType } = qq[$$.raw_calls.3.$count.bed];
                my $rawTECalls3 = qq[$$.raw_calls.3.$count.bed];
                _filterCallsBedMinima( $rawTECalls2, $bam, 10, $minQ, $ref, $rawTECalls3, $raw_candidates );
                $count ++;
            }
            $currentType = $nextType;
            open( $tfh, qq[>$tempUnsorted] ) or die $!;
        }
        elsif( $line !~ /^(TE_TYPE_END)/ )
        {
            print $tfh qq[$line\n];
        }
    }
    
    #output calls in VCF format
    print qq[Creating VCF file of calls....\n];
    _outputCalls( \%typeBEDFiles, $sampleName, $ref, $output );
    
	if( $clean )
	{
	    #delete the intermediate files
	    unlink( glob( qq[$$.*] ) ) or die qq[Failed to remove intermediate files: $!];
	}
}

=pod
the new and improved calling code from mouse paper
takes a BED of rough call regions and refines them into breakpoints and does checking of the supporting
reads either side
=cut
sub _filterCallsBedMinima
{
    my $bedin = shift;
	my $bam = shift;
	my $minDepth = shift;
	my $minMapQ = shift;
	my $ref = shift;
	my $bedout = shift;
	my $thrown_out_file = shift;
	
	open( my $ifh, $bedin ) or die $!;
	open( my $ofh, qq[>$bedout] ) or die $!;
	open( my $dfh, qq[>>$thrown_out_file] ) or die $!;
	while( my $originalCall = <$ifh> )
	{
	    chomp( $originalCall );
	    my @originalCallA = split( /\t/, $originalCall );
	    my $strain = (split( /\./, $originalCallA[3] ))[ 0 ];
	    
	    my $start = $originalCallA[ 1 ];my $end = $originalCallA[ 2 ];my $chr = $originalCallA[ 0 ];
	    
	    my $mid = int(($start + $end ) / 2);my $regStart = $mid - 600; $regStart = 1 if( $regStart < 1 );my $regEnd = $mid + 600;
	    
	    open( my $tfh, qq[samtools view -h -b $bam $chr:$regStart-$regEnd | samtools pileup -c -f $ref - | tail -1100 | head -1000 | ] ) or die $!;
	    my %depths;
	    while( <$tfh> )
	    {
	        chomp;my @s = split( /\t/, $_ );
	        my $d = ($s[8]=~tr/,\./x/); #count the depth of the bases that match the reference (i.e. sometimes at the breakpoint there are snps causing false depth)
	        if( $s[ 2 ] eq $s[ 3 ] )
	        {
	            $depths{ $s[ 1 ] } = $d; #if samtools thinks its not a real snp (i.e. dont want to consider depth at real snp positions
	        }
	        else{$depths{ $s[ 1 ] } = $s[ 7 ];}
	    }
	    close( $tfh );
	    
	    my @res = _local_min_max( %depths );
	    if( !@res || !$res[ 0 ] ){print qq[WARNING: no max/min returned for $originalCall\n];print $dfh qq[$originalCall\n];next;}
	    my %min = %{$res[ 0 ]};
	    my @positions = keys( %min );
	    
	    #sort by min depths
	    @positions = sort {$min{$a}<=>$min{$b}} @positions;
	    
	    #test each point to see if has the desired signature of fwd / rev pointing reads
	    my $found = 0;my $tested = 0;
	    my $lastRefIndex = -1;
	    my $minRatio = 100000;my $minRatioCall;
	    while( $tested < 5 )
	    {
	        #check the distance to the set tested so far (i.e. dont want to retest with a cluster of local minima)
	        my $newIndex = $lastRefIndex + 1;
	        while( $newIndex < @positions )
	        {
	            #print qq[n: $newIndex\n];
	            my $closeby = 0;
	            for( my $j = 0; $j < $newIndex; $j ++ )
	            {#print qq[j: $j\n];
	                if( abs( $positions[$newIndex] - $positions[ $j ] ) < 50 ){$closeby = 1;last;}
	            }
	            #print qq[n1: $newIndex\n];
	            last if( $closeby == 0 );
	            $newIndex ++;
	        }
	        last if $newIndex == @positions;
	        $lastRefIndex = $newIndex;
	        my $depth = $min{$positions[$newIndex]};
	        my $refPos = $positions[ $newIndex ];
	        
	        print qq[$depth\t$refPos\n];
	        last unless $depth < $minDepth;
	        
	        #test to see if lots of rp's either side
	        my $lhsFwdBlue = 0; my $lhsRevBlue = 0; my $rhsFwdBlue = 0; my $rhsRevBlue = 0;
	        my $lhsFwdGreen = 0; my $lhsRevGreen = 0; my $rhsFwdGreen = 0; my $rhsRevGreen = 0;
	        
	        #store the last blue read before the b/point, and first blue read after the b/point
	        my $lastBluePos = 0;my $firstBluePos = 100000000000;
	        
	        #also check the orientation of the supporting reads (i.e. its not just a random mixture of f/r reads overlapping)
	        my $cmd = qq[samtools view $bam $chr:].($refPos-450).qq[-].($refPos+450).qq[ | ];
	        open( $tfh, $cmd ) or die $!;
	        print qq[$cmd\n];
	        while( my $sam = <$tfh> )
	        {
	            chomp( $sam );
	            my @s = split( /\t/, $sam );
	            next unless $s[ 4 ] > $minMapQ;
	            #        the mate is mapped                        not paired correctly                        or mate ref name is different chr
	            if( !($s[ 1 ] & $$BAMFLAGS{'mate_unmapped'}) && ( ( !( $s[ 1 ] & $$BAMFLAGS{'read_paired'} ) ) || ( $s[ 6 ] ne '=' ) ) )
	            {
	                if( ( $s[ 1 ] & $$BAMFLAGS{'reverse_strand'} ) )  #rev strand
	                {
	                    if( $s[ 3 ] < $refPos ){$lhsRevBlue++;}else{$rhsRevBlue++;$firstBluePos = $s[ 3 ] if( $s[ 3 ] < $firstBluePos );}
	                }
	                else
	                {
	                    if( $s[ 3 ] < $refPos ){$lhsFwdBlue++;$lastBluePos = $s[ 3 ] + length( $s[ 9 ] ) if( ( $s[ 3 ] + length( $s[ 9 ] ) ) > $lastBluePos );}else{$rhsFwdBlue++;}
	                }
	            }
	            #        the mate is unmapped
	            elsif( $s[ 1 ] & $$BAMFLAGS{'mate_unmapped'} )
	            {
	                if( $s[ 1 ] & $$BAMFLAGS{'reverse_strand'} ) #rev strand
	                {
	                    if( $s[ 3 ] < $refPos ){$lhsRevGreen++;}else{$rhsRevGreen++;}
	                }
	                else
	                {
	                    if( $s[ 3 ] < $refPos ){$lhsFwdGreen++;}else{$rhsFwdGreen++;}
	                }
	            }
	        }
	        
	        #check there are supporting read pairs either side of the depth minima
	        my $lhsRev = $lhsRevGreen + $lhsRevBlue;my $rhsRev = $rhsRevGreen + $rhsRevBlue;my $lhsFwd = $lhsFwdGreen + $lhsFwdBlue;my $rhsFwd = $rhsFwdGreen + $rhsFwdBlue;
	        my $dist = $firstBluePos - $lastBluePos;
	        print qq[$refPos\t$depth\t$lhsFwdBlue\t$lhsFwdGreen\t$lhsRevBlue\t$lhsRevGreen\t$rhsFwdBlue\t$rhsFwdGreen\t$rhsRevBlue\t$rhsRevGreen\t$lastBluePos\t$firstBluePos\t$dist\n];
	        if( $lhsFwdBlue >= 5 && $rhsRevBlue >= 5 && $lhsFwd > 10 && $rhsRev > 10 && ( $lhsRev == 0 || $lhsFwd / $lhsRev > 2 ) && ( $rhsFwd == 0 || $rhsRev / $rhsFwd > 2 ) && $dist < 120 )
	        {
	            #print $ofh qq[$chr\t$refPos\t].($refPos+1).qq[\t$originalCallA[ 3 ]\t$originalCallA[ 4 ]\t$originalCallA[ 5 ]\n];
	            
	            my $ratio = ( $lhsRev + $rhsFwd ) / ( $lhsFwd + $rhsRev ); #objective function is to minimise this value (i.e. min depth, meets the criteria, and balances the 3' vs. 5' ratio best)
	            if( $ratio < $minRatio ){$minRatioCall = qq[$chr\t$refPos\t].($refPos+1).qq[\t$originalCallA[ 3 ]\t$originalCallA[ 4 ]\t$originalCallA[ 5 ]\n];$minRatio = $ratio;}
	            $found = 1;
   	            print qq[found $refPos $firstBluePos $lastBluePos $dist $ratio\n];
	        }
	        $tested ++;
	    }
	    
	    if( $found == 1 )
	    {
	        print qq[called $minRatioCall];
	        print $ofh $minRatioCall;
	    }
	    else
	    {
	        print $dfh qq[$originalCallA[ 0 ]\t$originalCallA[ 1 ]\t$originalCallA[ 2 ]\t$originalCallA[3]_filter\t$originalCallA[ 4 ]\n];
	    }
	}
	close( $ifh );
	close( $ofh );
	close( $dfh );
}

=pod
Idea is to take a list of bams for new samples (e.g. low cov),
and look in the region around the VCF of calls to see if there is some
support for the call in the new sample and output a new VCF with the
new genotypes called
=cut
sub _genotypeCallsMinimaTable
{
    my $bam_fofn = shift;
	my $input = shift;
    my $chromosome = shift;
	my $minDepth = shift;
	my $minMapQ = shift;
	my $ref = shift;
	my $output = shift;
	my $clean = shift;
	
	#get the list of sample names
    my %sampleBAM;
    open( my $tfh, $bams ) or die $!;
    while(<$tfh>)
    {
        chomp;
        my $bam = $_;
        die qq[Cant find BAM file: $_\n] unless -f $bam;
        die qq[Cant find BAM index for BAM: $bam\n] unless -f qq[$bam.bai];
        
        my $s = _getBAMSampleName( $bam );
        if( $s ){$sampleBAM{ $s } = $bam;}else{die qq[Failed to determine sample name for BAM: $bam\nCheck SM tag in the read group entries.\n];exit;}
    }close( $tfh );
    
    my $vcf = Vcf->new(file=>$input);
    $vcf->parse_header();
    my $vcf_out = Vcf->new();
    open( my $out, qq[>$output] ) or die $!;
    foreach my $sample ( keys( %sampleBAM ) )
	{
	    $vcf_out->add_columns( $sample );
	}
	_writeVcfHeader( $vcf_out, $out );
	
    while( my $entry = $vcf->next_data_hash() )
    {
        my $chr_ = $$entry{CHROM};
        my @ci = split( /,/, $$entry{INFO}{CIPOS} );
        my $pos = $$entry{POS};
        my $start = ($$entry{POS} + $ci[ 0 ]) > 1 ? $$entry{POS} + $ci[ 0 ] : 1;
        my $end = $$entry{POS} + $ci[ 1 ];
        
        foreach my $sample ( sort( keys( %sampleBAM ) ) )
        {
            my $call = _genotypeRegion($chr, $start, $end, $sampleBAM{ $sample }, $minDepth, $minMapQ, $ref );
            if( $call )
	        {
	            $$entry{gtypes}{$sample}{GT} = qq[<INS:ME>/<INS:ME>];
                $$entry{gtypes}{$sample}{GQ} = $call;
	        }
	        else
	        {
	            $$entry{gtypes}{$sample}{GT} = qq[./.];
                $$entry{gtypes}{$sample}{GQ} = '.';
	        }
        }
        $vcf->format_genotype_strings($$entry);
        print $out $vcf_out->format_line($$entry);
    }
    $vcf->close();
	close( $out );
}

sub _genotypeRegion
{
    my $chr = shift;
    my $start = shift;
    my $end = shift;
    my $bam = shift;
    my $minDepth = shift;
    my $minMapQ = shift;
    my $ref = shift;
    
    die qq[cant find bam: $bam\n] unless -f $bam;
    
    #check the min depth in the region is < minDepth
    my $regStart = $start - 200; my $regEnd = $end + 200;
    open( my $tfh, qq[samtools view -h -b $bam $chr:$regStart-$regEnd | samtools pileup -c -f $ref -N 1 - | tail -300 | head -200 | ] ) or die $!;
    my $minDepth_ = 100; my $minDepthPos = -1;
    while( <$tfh> )
    {
        chomp;my @s = split( /\t/, $_ );
	    my $d = ($s[8]=~tr/,\./x/); #count the depth of the bases that match the reference (i.e. sometimes at the breakpoint there are snps causing false depth)
	    if( $s[ 2 ] eq $s[ 3 ] && $d < $minDepth_ )
	    {
	        $minDepth_ = $d;$minDepthPos = $s[ 1 ];
	    }
	    elsif($s[ 7 ] < $minDepth_ ){$minDepth_ = $s[ 7 ];$minDepthPos = $s[ 1 ];}
    }
    close( $tfh );
    
    if( $minDepth_ > $minDepth ){return undef;} #no call - depth to high
    
    #also check the orientation of the supporting reads (i.e. its not just a random mixture of f/r reads overlapping)
    my $cmd = qq[samtools view $bam $chr:].($minDepthPos-300).qq[-].($minDepthPos+300).qq[ | ];
	open( $tfh, $cmd ) or die $!;
	my $lhsRev = 0; my $rhsRev = 0; my $lhsFwd = 0; my $rhsFwd = 0;
	while( <$tfh> )
	{
	    chomp;
	    my @s = split( /\t/, $_ );
	    next unless $s[ 4 ] > $minMapQ;
	    if( !( $s[ 1 ] & $$BAMFLAGS{'read_paired'} ) && ( $s[ 1 ] & $$BAMFLAGS{'mate_unmapped'} || $s[ 2 ] ne $s[ 6 ] ) )
	    {
	        #print qq[candidate: $s[1]\n];
	        if( $s[ 1 ] & $$BAMFLAGS{'reverse_strand'} ) #rev strand
	        {
	            if( $s[ 3 ] < $minDepthPos ){$lhsRev++;}else{$rhsRev++;}
	        }
	        else
	        {
	            if( $s[ 3 ] < $minDepthPos ){$lhsFwd++;}else{$rhsFwd++;}
	        }
	    }
	 }
	 
	 #N.B. Key difference is that only 1 side is required to have the correct ratio of fw:rev reads
	 if( $lhsFwd > 5 && $rhsRev > 5 && ( ( $lhsRev == 0 || $lhsFwd / $lhsRev > 2 ) || ( $rhsFwd == 0 || $rhsRev / $rhsFwd > 2 ) ) )
	 {
	     return ($lhsFwd+$rhsRev);
	 }
	 return undef;
}

#***************************INTERNAL HELPER FUNCTIONS********************

sub _getCandidateTEReadNames
{
    my $bam = shift;
    my $chr = shift;
    my $start = shift;
    my $end = shift;
    my $minAnchor = shift;
    my $candidatesFasta = shift;
    my $candidatesBed = shift;
    
    my %candidates;
    open( my $ffh, qq[>>$candidatesFasta] ) or die qq[ERROR: Failed to create fasta file: $!\n];
    open( my $afh, qq[>>$candidatesBed] ) or die qq[ERROR: Failed to create anchors file: $!\n];
    
    print qq[Opening BAM ($bam) and getting initial set of candidate mates....\n];
    
    open( my $bfh, qq[samtools view $bam |] ) or die $!;
    my $currentChr = '';
    while ( my $samLine = <$bfh> )
    {
        chomp( $samLine );
        my @sam = split( /\t/, $samLine );
        my $flag = $sam[ 1 ];;
        my $qual = $sam[ 4 ];
        my $name = $sam[ 0 ];
        my $ref = $sam[ 2 ];
        my $mref = $sam[ 6 ];
        my $rl = length( $sam[ 9 ] );
        
        if( $candidates{ $name } )
        {
            if( ($flag & $$BAMFLAGS{'1st_in_pair'}) && $candidates{ $name } == 1 || ($flag & $$BAMFLAGS{'2nd_in_pair'}) && $candidates{ $name } == 2 )
            {
                my $seq = $sam[ 9 ];
                
                if( _sequenceQualityOK( $seq ) )
                {
                    print $ffh qq[>$name\n$seq\n];
                }
            }
            delete( $candidates{ $name } );
        }
        
        #            read is not a duplicate
        if( ! ( $flag & $$BAMFLAGS{'duplicate'} ) && $qual >= $minAnchor && $rl >= $length ) #ignore pcr dups
        {
            #           read is mapped                       mate is unmapped
            if( ! ( $flag & $$BAMFLAGS{'unmapped'} ) && ( $flag & $$BAMFLAGS{'mate_unmapped'} ) )
            {
               $candidates{ $name } = $flag & $$BAMFLAGS{'1st_in_pair'} ? 2 : 1; #mate is recorded
               
               my $pos = $sam[ 3 ];
               my $rl = length( $sam[ 9 ] );
               print $afh qq[$ref\t$pos\t].($pos+$rl).qq[\t$name\n];
            }
            #            read is mapped                      mate is mapped                                  not paired correctly
            elsif( ! ( $flag & $$BAMFLAGS{'unmapped'} ) && ! ( $flag & $$BAMFLAGS{'mate_unmapped'} ) && ! ( $flag && $$BAMFLAGS{'read_paired'} ) && $mref ne '=' )
            {
               $candidates{ $name } = $flag & $$BAMFLAGS{'1st_in_pair'} ? 2 : 1; #mate is recorded
               
               my $pos = $sam[ 3 ];
               my $rl = length( $sam[ 9 ] );
               print $afh qq[$ref\t$pos\t].($pos+$rl).qq[\t$name\n];
            }
        }
        if( $currentChr ne $ref ){print qq[Reading chromosome: $ref\n];$currentChr = $ref;}
    }
    close( $bfh );
    
    return \%candidates;
}

sub _getBAMSampleName
{
    my $bam = shift;
    
    my %samples;
    open( my $bfh, qq[samtools view -H $bam |] );
    while( my $line = <$bfh> )
    {
        chomp( $line );
        next unless $line =~ /^\@RG/;
        my @s = split(/\t/, $line );
        if( $s[ 6 ] && $s[ 6 ] =~ /^(SM):(\w+)/ && ! $samples{ $2 } ){$samples{ $2 } = 1;}
    }
    
    my $sampleName = 'unknown';
    if( %samples && keys( %samples ) > 0 )
    {
        $sampleName = join( "_", keys( %samples ) ); #if multiple samples - join the names into a string
        print qq[Found sample: $sampleName\n];
    }
    else
    {
        print qq[WARNING: Cant determine sample name from BAM - setting to unknown\n];
        $sampleName = 'unknown';
    }
    
    return $sampleName; 
}

sub _checkDiscoveryOutput
{
    my $file = shift;
    
    open( my $tfh, $file ) or die $!;
    my $line = <$tfh>;$line .= <$tfh>;chomp( $line );
    if( $line ne $HEADER ){die qq[Malformed header of input file: $file\n];}
    my $lastLine;
    while(<$tfh>){chomp;$lastLine=$_;}
    close( $tfh );
    
    if( $lastLine ne $FOOTER ){die qq[Malformed footer of input file: $file\n];}
    return 1;
}

#input is a list of samples and a bed file, output is a VCF + BED file of calls
sub _outputCalls
{
    my $t = shift; my %typeBedFiles = %{$t}; #BED/tab format
    my $sample = shift;
    my $reference = shift;
    my $output = shift;
    
    open( my $vfh, qq[>$output] ) or die $!;
    
    my $vcf_out = Vcf->new();
    $vcf_out->add_columns($sample);
    
    my $header = _getVcfHeader($vcf_out);
    print $vfh $header;
    
    foreach my $type ( keys( %typeBedFiles ) )
    {
        die qq[Cant find BED file for type: $type\n] if( ! -f $typeBedFiles{ $type } );

        open( my $cfh, $typeBedFiles{ $type } ) or die qq[Failed to open TE calls file: ].$typeBedFiles{ $type }.qq[\n];
        while( <$cfh> )
        {
            chomp;
            my @s = split( /\t/, $_ );
            
            my $pos = int( ( $s[ 1 ] + $s[ 2 ] ) / 2 );
            my $refbase = _getReferenceBase( $reference, $s[ 0 ], $pos );
            my $ci1 = $s[ 1 ] - $pos;
            my $ci2 = $s[ 2 ] - $pos;
            
            my %out;
            $out{CHROM}  = $s[ 0 ];
            $out{POS}    = $pos;
            $out{ID}     = '.';
            $out{ALT}    = [];
            $out{REF}    = $refbase;
            $out{QUAL}   = $s[ 4 ];
            $out{FILTER} = ['NOT_VALIDATED'];
            if( $ci1 < 0 || $ci2 > 1 )
            {
                $out{INFO} = { IMPRECISE=>undef, SVTYPE=>'INS', CIPOS=>"$ci1,$ci2", NOT_VALIDATED=>undef, MEINFO=>qq[$type,$s[1],$s[2],NA] };
            }
            else
            {
                $out{INFO} = { IMPRECISE=>undef, SVTYPE=>'INS', NOT_VALIDATED=>undef, MEINFO=>qq[$type,$s[1],$s[2],NA] };
            }
            $out{FORMAT} = ['GT'];
            
            $out{gtypes}{$s[3]}{GT} = qq[<INS:ME>/<INS:ME>];
            $out{gtypes}{$s[3]}{GQ} = qq[$s[4]];
            
            $vcf_out->format_genotype_strings(\%out);
            print $vfh $vcf_out->format_line(\%out);
        }
        close( $cfh );
    }
    close( $vfh );
}

#remove calls where there is very high depth (measured from pileup) in the region
sub _removeExtremeDepthCalls
{
	my $calls = shift;
	my $bam = shift;
	my $maxDepth = shift;
	my $outputbed = shift;
	my $thrown_out_candidates_file = shift;
	
	open( my $cfh, $calls ) or die $!;
	open( my $ofh, ">$outputbed" ) or die $!;
	open( my $rfh, qq[>>$thrown_out_candidates_file] ) or die $!;
	while( <$cfh> )
	{
		chomp;
		
		my @s = split( /\t/, $_ );
		
		my $start = $s[ 1 ] - 100 > 0 ? $s[ 1 ] - 50 : 0;
		my $end = $s[ 2 ] + 100;
		my $size = $end - $start;
		my $chr = $s[ 0 ];
		my $label = $s[ 3 ];
		my $score = $s[ 4 ];
		
		#get the avg depth over the region
		my $totalDepth = `samtools view -h $bam $chr:$start-$end | samtools pileup -S - |  awk -F"\t" '{SUM += \$4} END {print SUM}'`;chomp( $totalDepth );
		my $avgDepth = $totalDepth / $size;
		if( $avgDepth < $maxDepth )
		{
			print $ofh qq[$_\n];
		}
		else
		{
		    print "Excluding call due to high depth: $_ AvgDepth: $avgDepth\n";
		    print $rfh qq[$chr\t$start\t$end\t$label\_depth\t$avgDepth\t$score\n];
		}
	}
	close( $cfh );
	close( $ofh );
	close( $rfh );
	
	return 1;
}

#convert the individual read calls to calls for putative TE insertion calls
#output is a BED file and a VCF file of the calls
sub _convertToRegionBED
{
	my $calls = shift;
	my $minReads = shift;
	my $id = shift;
	my $outputbed = shift;
	
	open( my $ofh, qq[>$outputbed] ) or die $!;
	open( my $cfh, $calls ) or die $!;
	my $lastEntry = undef;
	my $regionStart = 0;
	my $regionEnd = 0;
	my $regionChr = 0;
	my $reads_in_region = 0;
	my %startPos; #all of the reads must start from a different position (i.e. strict dup removal)
	while( <$cfh> )
	{
		chomp;
		my @s = split( /\t/, $_ );
		if( ! defined $lastEntry )
		{
			$regionStart = $s[ 1 ];
			$regionEnd = $s[ 1 ];
			$regionChr = $s[ 0 ];
			$reads_in_region = 1;
			$startPos{ $s[ 1 ] } = 1;
		}
		elsif( $s[ 0 ] ne $regionChr )
		{
			#done - call the region
			my @s1 = split( /\t/, $lastEntry );
			$regionEnd = $s1[ 1 ];
			my $size = $regionEnd - $regionStart; $size = 1 unless $size > 0;
			print $ofh "$regionChr\t$regionStart\t$regionEnd\t$id\t$reads_in_region\n" if( $reads_in_region >= $minReads );
			
			$reads_in_region = 1;
			$regionStart = $s[ 1 ];
			$regionEnd = $s[ 1 ];
			$regionChr = $s[ 0 ];
			%startPos = ();
			$startPos{ $s[ 1 ] } = 1;
		}
		elsif( $s[ 1 ] - $regionEnd > $MAX_READ_GAP_IN_REGION )
		{
			#call the region
			my @s1 = split( /\t/, $lastEntry );
			$regionEnd = $s1[ 1 ];
			my $size = $regionEnd - $regionStart; $size = 1 unless $size > 0;
			print $ofh "$regionChr\t$regionStart\t$regionEnd\t$id\t$reads_in_region\n" if( $reads_in_region >= $minReads );
			
			$reads_in_region = 1;
			$regionStart = $s[ 1 ];
			$regionChr = $s[ 0 ];
			
			%startPos = ();
			$startPos{ $s[ 1 ] } = 1;
		}
		else
		{
			#read is within the region - increment
			if( ! defined( $startPos{ $s[ 1 ] } ) )
			{
				$reads_in_region ++;
				$regionEnd = $s[ 1 ];
				$startPos{ $s[ 1 ] } = 1;
			}
		}
		$lastEntry = $_;
	}
	my $size = $regionEnd - $regionStart; $size = 1 unless $size > 0;
	
	print $ofh "$regionChr\t$regionStart\t$regionEnd\t$id\t$reads_in_region\n" if( $reads_in_region >= $minReads );
	close( $cfh );
	close( $ofh );
	
	return 1;
}

sub _sortBED
{
    my $input = shift;
    my $output = shift;
    
    croak qq[Cant find intput file for BED sort: $input\n] unless -f $input;
    system( qq[sort -k 1,1d -k 2,2n $input > $output] ) == 0 or die qq[Failed to sort BED file: $input\n];
    return 1;
}

sub _checkBinary
{
    my $binary = shift;
    
    if( ! `which $binary` )
    {
        croak qq[Error: Cant find required binary $binary\n];
    }
}

sub _run_ssaha2
{
    my $ref = shift;
    my $fasta = shift;
    my $output = shift;
    
    #run ssaha in order to determine the reads that hit the retro ref
	system( qq[ssaha2 -solexa $ref $fasta | egrep "ALIGNMENT|SSAHA2" > $output] ) == 0 or die qq[ERROR: failed to run ssaha of candidate reads\n];
	
	#check the program finished successfully...
	open( my $tfh, $output ) or die qq[Failed to open ssaha output file: $!];
	my $lastLine;
	while( <$tfh>)
	{
	    chomp;
	    $lastLine = $_;
	}
	close( $tfh );
	
	if( $lastLine !~ /^SSAHA2 finished\.$/ ){ die qq[SSAHA2 did not run to completion - please check: $output\n];}
	
	return 1;
}

#creates all the tags necessary for the VCF files
sub _getVcfHeader
{
    my $vcf_out = shift;
    
    ##INFO=<ID=SVTYPE,Number=1,Type=String,Description="Type of structural variant">
    $vcf_out->add_header_line( {key=>'INFO',ID=>'SVTYPE',Number=>'1',Type=>'String', Description=>'Type of structural variant'} );
    
    ##INFO=<ID=MEINFO,Number=4,Type=String,Description="Mobile element info of the form NAME,START,END,POLARITY">
    $vcf_out->add_header_line( {key=>'INFO',ID=>'MEINFO',Number=>'4',Type=>'String', Description=>'Mobile element info of the form NAME,START,END,POLARITY'} );
    
    ##ALT=<ID=INS:ME,Description="Insertion of a mobile element">
    $vcf_out->add_header_line( {key=>'ALT', ID=>'INS:ME', Type=>'String', Description=>"Insertion of a mobile element"} );
    
    ##INFO=<ID=IMPRECISE,Number=0,Type=Flag,Description="Imprecise structural variation">
    $vcf_out->add_header_line( {key=>'INFO', ID=>'IMPRECISE', Number=>'0', Type=>'Flag', Description=>'Imprecise structural variation'} );
    
    ##INFO=<ID=CIPOS,Number=2,Type=Integer,Description="Confidence interval around POS for imprecise variants">
    $vcf_out->add_header_line( {key=>'INFO', ID=>'CIPOS', Number=>'2', Type=>'Integer,Description', Description=>'Confidence interval around POS for imprecise variants' } );
    
    ##FORMAT=<ID=GT,Number=1,Type=Integer,Description="Genotype">
    $vcf_out->add_header_line({key=>'FORMAT',ID=>'GT',Number=>'1',Type=>'String',Description=>"Genotype"});
    
    ##FORMAT=<ID=GQ,Number=1,Type=Float,Description="Genotype quality">
    $vcf_out->add_header_line( {key=>'FORMAT', ID=>'GQ', Number=>'1', Type=>'Float,Descriptions', Description=>'Genotype quality'} );
    
    $vcf_out->add_header_line( {key=>'INFO', ID=>'NOT_VALIDATED', Number=>'0', Type=>'Flag', Description=>'Not validated either computationally or experimentally'} );
    $vcf_out->add_header_line( {key=>'INFO', ID=>'COMP_VALIDATED', Number=>'0', Type=>'Flag', Description=>'Computationally validated with local assembly'} );
    
    return $vcf_out->format_header();
}

sub _revCompDNA
{
	croak "Usage: revCompDNA string\n" unless @_ == 1;
	my $seq = shift;
	$seq= uc( $seq );
	$seq=reverse( $seq );
	
	$seq =~ tr/ACGTacgt/TGCAtgca/;
	return $seq;
}

#from an indexed fasta - get the reference base at a specific position
sub _getReferenceBase
{
    my $fasta = shift;
    my $chr = shift;
    my $pos = shift;
    
    my $base = `samtools faidx $fasta $chr:$pos-$pos | tail -1`;
    chomp( $base );
    
    if( length( $base ) != 1 && $base !~ /acgtnACGTN/ ){die qq[Failed to get reference base at $chr:$pos-$pos: $base\n]}
    return $base;
}

sub _sequenceQualityOK
{
    my $seq = shift;
    
    #dont include the read if it is >80% N's
    $seq = uc( $seq );
    if( ($seq =~ tr/N//) < length( $seq ) * 0.8 )
    {
        return 1;
    }
    return 0;
}

sub _local_min_max
{
    my %depths = @_;
    return undef unless keys( %depths ) > 1;
    
    my %minima = ();
    my %maxima = ();
    my $prev_cmp = 0;
    
    my @positions = keys( %depths );
    for( my $i=0;$i<@positions-1;$i++)
    {
        my $cmp = $depths{$positions[$i]} <=> $depths{$positions[$i+1]};
        if ($cmp && $cmp != $prev_cmp) 
        {
            $minima{ $positions[ $i ] } = $depths{ $positions[ $i ] };
            $maxima{ $positions[ $i ] } = $depths{ $positions[ $i ] };
            $prev_cmp = $cmp;
        }
    }
    
    $minima{ $positions[ -1 ] } = $depths{ $positions[ -1 ] } if $prev_cmp >= 0;
    $maxima{ $positions[ -1 ] } = $depths{ $positions[ -1 ] } if $prev_cmp >= 0;
    
    return (\%minima, \%maxima);
}

sub _tab2Hash
{
    my $file = shift;
    
    my %hash;
    open( my $tfh, $file ) or die $!;
    while( my $entry = <$tfh> )
    {
        chomp( $entry );
        die qq[Tab file should have entries separated by single tab: $file\n] unless $entry =~ /^(.+)(\t)(.+)$/;
        $hash{ $1 } = $3;
    }
    close( $tfh );
    
    return \%hash;
}<|MERGE_RESOLUTION|>--- conflicted
+++ resolved
@@ -265,38 +265,6 @@
     
     undef %candidates; #finished with this hash
     
-<<<<<<< HEAD
-    #write out a single merged fasta
-    my $mergedRefFasta = qq[$$.merged_ref.fasta];
-    _writeMergedFasta( $erefs, $mergedRefFasta );
-    
-    #filter the BED file of anchor candidates to produce the final anchors file
-	open( $afh, qq[>$output] ) or die $!;
-	print $afh qq[$HEADER\n];
-    foreach my $type ( keys( %{ $erefs } ) )
-    {
-        my $soutput = qq[$$.candidates.fasta.out];
-        print qq[\nAligning candidate read sequences against $type transposon reference....\n];
-        
-        my $ref = $$erefs{ $type };
-        die qq[Cant find reference sequence for type: $type\n] if( ! -f $ref );
-        open( my $efh, q[exonerate --ryo "INFO: %qi %qal %pi %tS\n" ].qq[$$.candidates.fasta $ref | egrep "INFO|completed" | ] ) or die "Failed to run exonerate alignments: $!";
-        
-        print qq[Parsing alignments....\n];
-        
-        print $afh qq[TE_TYPE_START $type\n];
-        my %anchors;
-        my $lastLine;
-        while( my $line = <$efh> )
-        {
-            chomp( $line );
-            $lastLine = $line;
-            next unless $line =~ /^INFO/;
-            
-            my @s = split( /\s+/, $line );
-            #    check min identity	  check min length
-            if( $s[ 3 ] >= $id && $s[ 2 ] >= $length && ! $anchors{ $s[ 1 ] } )
-=======
     #create a single fasta file with all the TE ref seqs
     my %refLabels;
     my $counter = 0;
@@ -311,7 +279,6 @@
         {
             chomp( $line );
             if( $line =~ /^>/ )
->>>>>>> 337bba5c
             {
                 print $tfh qq[>$counter\_$seqCount\n];
                 $seqCount ++;
